--- conflicted
+++ resolved
@@ -356,21 +356,6 @@
 
         public class SampleTemperatureData
         {
-<<<<<<< HEAD
-            public DateTime Date {get; set; }
-            public float Temperature { get; set; }
-        }
-
-        public static IEnumerable<SampleTemperatureData> GetSampleTemperatureData()
-        {
-            var data = new List<SampleTemperatureData>();
-            data.Add(new SampleTemperatureData { Date = new DateTime(2012,1,1), Temperature = 39.0F });
-            data.Add(new SampleTemperatureData { Date = new DateTime(2012,1,2), Temperature = 82.0F });
-            data.Add(new SampleTemperatureData { Date = new DateTime(2012,1,3), Temperature = 75.0F });
-            data.Add(new SampleTemperatureData { Date = new DateTime(2012,1,4), Temperature = 67.0F });
-            data.Add(new SampleTemperatureData { Date = new DateTime(2012,1,5), Temperature = 75.0F });
-            return data;
-=======
             public DateTime Date { get; set; }
             public float Temperature { get; set; }
         }
@@ -399,7 +384,6 @@
                 temperature += rng.Next(-5, 5);
                 yield return new SampleTemperatureData { Date = date, Temperature = temperature };
             }
->>>>>>> b1801a8a
         }
 
         /// <summary>
